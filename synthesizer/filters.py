--- conflicted
+++ resolved
@@ -261,7 +261,6 @@
             self._current_ind += 1
 
             # Return the filter
-<<<<<<< HEAD
             return self.filters[self._current_ind - 1]
             
     def _transmission_curve_ax(self, ax, add_filter_label=True):
@@ -274,12 +273,6 @@
             The axis to plot the transmission curves in.
         add_filter_label : bool
             Are we labelling the filter? (NotYetImplemented)
-=======
-            return self.filters[self.current_ind - 1]
-
-    def transmission_curve_ax(self, ax, add_filter_label=True):
-        """ add filter transmission curves to a give axes """
->>>>>>> 44a13905
 
         """
 
@@ -383,8 +376,7 @@
     pivwv:
         Calculate pivot wavelength
     """
-
-<<<<<<< HEAD
+    
     def __init__(self, filter_code, transmission=None, lam_min=None,
                  lam_max=None, lam_eff=None, lam_fwhm=None, new_lam=None):
         """
@@ -468,13 +460,6 @@
         """
         Make a top hat filter from the input.
         """
-=======
-            # Get filter from SVO
-            F = FilterFromSVO(f, new_lam=self.new_lam)
-
-            # Store the filter
-            self.filters[F.filter_code] = F
->>>>>>> 44a13905
 
         # Define the type of this filter
         self.filter_type = "TopHat"
