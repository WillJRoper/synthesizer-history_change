import numpy as np
import urllib.request
import matplotlib.pyplot as plt

import synthesizer.exceptions as exceptions


def UVJ(new_lam=None):
    """
    Helper function to produce a FilterCollection containing UVJ tophat filters.

    Parameters
    ----------
    new_lam : array-like (float)
        The wavelength array for which each filter's transmission curve is
        defined.

    Returns
    -------
    FilterCollection
        A filter collection containing top hat UVJ filters.
    """

    # Define the UVJ filters dictionary.
    tophat_dict = {'U': {'lam_eff': 3650, 'lam_fwhm': 660},
                   'V': {'lam_eff': 5510, 'lam_fwhm': 880},
                   'J': {'lam_eff': 12200, 'lam_fwhm': 2130}}

    return FilterCollection(tophat_dict=tophat_dict, new_lam=new_lam)


class FilterCollection:
    """
    Holds a collection of filters and enables various quality of life
    operations such as plotting, adding, looping and len as if the collection
    was a simple list.

    Filters can be derived from the SVO database
    (http://svo2.cab.inta-csic.es/svo/theory/fps3/), specific top hat filter
    properties or generic filter transmission curves and a wavelength array.

    All filters are defined in terms of the same wavelength array.

    Attributes
    ----------
    filters : list (Filter)
        A list containing the individual Filter objects.
    filter_codes : list (string)
        A list of the names of each filter. For SVO filters these have to have
        the form "Observatory/Instrument.Filter" matching the database, but for
        all other filter types this can be an arbitrary label.
    lam : array-like (float)
        The wavelength array for which each filter's transmission curve is
        defined.
    nfilters : inta
        The number of filters in this collection.

    Methods
    -------
    plot_transmission_curves
        A helper function to quickly plot all the transmission curves.

    """

    def __init__(self, filter_codes=None, tophat_dict=None, generic_dict=None,
                 new_lam=None):
        """
        Intialise the FilterCollection.

        Parameters
        ----------
        filter_codes : list (string)
            A list of SVO filter codes, used to retrieve filter data from the
            database.
        tophat_dict : dict
            A dictionary containing the data to make a collection of top hat
            filters from user defined properties. The dictionary must have
            the form:
            {<filter_code> : {"lam_eff": <effective_wavelength>,
                              "lam_fwhm": <FWHM_of_filter>}, ...},
            or:
            {<filter_code> : {"lam_min": <minimum_nonzero_wavelength>,
                              "lam_max": <maximum_nonzero_wavelength>}, ...}.
        generic_dict : dict
            A dictionary containing the data to make a collection of filters
            from user defined transmission curves. The dictionary must have
            the form:
            {<filter_code1> : {"transmission": <transmission_array>}}.
            For generic filters new_lam must be provided.
        new_lam : array-like (float)
            The wavelength array to define the tranmission curve on.
        """

        # Define lists to hold our filters and filter codes
        self.filters = {}
        self.filter_codes = []

        # Do we have an wavelength array? If so we will resample the
        # transmission.
        self.lam = new_lam

        # Let's make the filters
        if filter_codes is not None:
            self._make_svo_collection(filter_codes)
        if tophat_dict is not None:
            self._make_top_hat_collection(tophat_dict)
        if generic_dict is not None:
            self._make_generic_colleciton(generic_dict)

        # Atrributes to enable looping
        self._current_ind = 0
        self.nfilters = len(self.filter_codes)

    def _make_svo_collection(self, filter_codes):
        """
        Populate the FilterCollection with filters from SVO.

        Parameters
        ----------
        filter_codes : list (string)
            A list of SVO filter codes, used to retrieve filter data from the
            database.
        """

        # Loop over the given filter codes
        for f in filter_codes:

            # Get filter from SVO
            _filter = Filter(f, new_lam=self.lam)

            # Store the filter and its code
            self.filters[_filter.filter_code] = _filter
            self.filter_codes.append(_filter.filter_code)

    def _make_top_hat_collection(self, tophat_dict):
        """
        Populate the FilterCollection with user defined top hat filters.

        Parameters
        ----------
        tophat_dict : dict
            A dictionary containing the data to make a collection of top hat
            filters from user defined properties. The dictionary must have
            the form:
            {<filter_code> : {"lam_eff": <effective_wavelength>,
                              "lam_fwhm": <FWHM_of_filter>}, ...},
            or:
            {<filter_code> : {"lam_min": <minimum_nonzero_wavelength>,
                              "lam_max": <maximum_nonzero_wavelength>}, ...}.
        """

        # Loop over the keys of the dictionary
        for key in tophat_dict:

            # Get this filter's properties
            if "lam_min" in tophat_dict[key]:
                lam_min = tophat_dict[key]["lam_min"]
            else:
                lam_min = None
            if "lam_max" in tophat_dict[key]:
                lam_max = tophat_dict[key]["lam_max"]
            else:
                lam_max = None
            if "lam_eff" in tophat_dict[key]:
                lam_eff = tophat_dict[key]["lam_eff"]
            else:
                lam_eff = None
            if "lam_fwhm" in tophat_dict[key]:
                lam_fwhm = tophat_dict[key]["lam_fwhm"]
            else:
                lam_fwhm = None

            # Instantiate the filter
            _filter = Filter(key, lam_min=lam_min, lam_max=lam_max,
                             lam_eff=lam_eff, lam_fwhm=lam_fwhm,
                             new_lam=self.lam)

            # Store the filter and its code
            self.filters[_filter.filter_code] = _filter
            self.filter_codes.append(_filter.filter_code)

    def _make_generic_colleciton(self, generic_dict):
        """
        Populate the FilterCollection with user defined filters.

        Parameters
        ----------
        generic_dict : dict
            A dictionary containing the data to make a collection of filters
            from user defined transmission curves. The dictionary must have
            the form:
            {<filter_code1>: <transmission_array>}.
            For generic filters new_lam must be provided.
        """

        # Loop over the keys of the dictionary
        for key in generic_dict:

            # Get this filter's properties
            t = generic_dict[key]

            # Instantiate the filter
            _filter = Filter(key, transmission=t, new_lam=self.lam)

            # Store the filter and its code
            self.filters[_filter.filter_code] = _filter
            self.filter_codes.append(_filter.filter_code)

    def __add__(self, other_filters):
        """
        Enable the addition of FilterCollections and Filters with
        filtercollection1 + filtercollection2 or filtercollection + filter
        syntax.

        Returns
        -------
        FilterCollection
            This filter collection containing the filter/filters from
            other_filters.
        """

        # Are we adding a collection or a single filter?
        if isinstance(other_filters, FilterCollection):

            # Loop over the filters in other_filters
            for key in other_filters.filters:

                # Store the filter and its code
                self.filters[key] = other_filters.filters[key]
                self.filter_codes.append(
                    other_filters.filters[key].filter_code)

        elif isinstance(other_filters, Filter):

            # Store the filter and its code
            self.filters[other_filters.filter_code] = other_filters
            self.filter_codes.append(other_filters.filter_code)

        else:
            raise exceptions.InconsistentAddition(
                "Cannot add non-filter objects together!"
            )

        # Update the number of filters we have
        self.nfilters = len(self.filter_codes)

        return self

    def __len__(self):
        """
        Overload the len operator to return how many filters there are.
        """
        return len(self.filters)

    def __iter__(self):
        """
        Overload iteration to allow simple looping over filter objects,
        combined with __next__ this enables for f in FilterCollection syntax
        """
        return self

    def __next__(self):
        """
        Overload iteration to allow simple looping over filter objects,
        combined with __iter__ this enables for f in FilterCollection syntax
        """

        # Check we haven't finished
        if self._current_ind >= self.nfilters:
            self._current_ind = 0
            raise StopIteration
        else:
            # Increment index
            self._current_ind += 1

            # Return the filter
            return self.filters[self.filter_codes[self._current_ind - 1]]

    def __ne__(self, other_filters):
        """
        Enables the != comparison of two filter collections. If the filter
        collections contain the same filter codes they are guaranteed to
        be identical.

        Parameters
        ----------
        other_filters : obj (FilterCollection)
            The other FilterCollection to be compared to self.

        Returns
        -------
        True/False : bool
             Are the FilterCollections the same?
        """

        # Do they have the same number of filters?
        if self.nfilters != other_filters.nfilters:
            return True

        # Ok they do, so do they have the same filter codes? (elementwise test)
        not_equal = False
        for n in range(self.nfilters):
            if self.filter_codes[n] != other_filters.filter_codes[n]:
                not_equal = True
                break

        return not_equal

    def __eq__(self, other_filters):
        """
        Enables the == comparison of two filter collections. If the filter
        collections contain the same filter codes they are guaranteed to
        be identical.

        Parameters
        ----------
        other_filters : obj (FilterCollection)
            The other FilterCollection to be compared to self.

        Returns
        -------
        True/False : bool
             Are the FilterCollections the same?
        """

        # Do they have the same number of filters?
        if self.nfilters != other_filters.nfilters:
            return False

        # Ok they do, so do they have the same filter codes? (elementwise test)
        equal = True
        for n in range(self.nfilters):
            if self.filter_codes[n] != other_filters.filter_codes[n]:
                equal = False
                break

        return equal

    def _transmission_curve_ax(self, ax, add_filter_label=True):
        """
        Add filter transmission curves to a give axes

        Parameters
        ----------
        ax : obj (matplotlib.axis)
            The axis to plot the transmission curves in.
        add_filter_label : bool
            Are we labelling the filter? (NotYetImplemented)

        """

        # TODO: Add colours

        # Loop over the filters plotting their curves.
        for key in self.filters:
            f = self.filters[key]
            ax.plot(f.lam, f.t, label=f.filter_code)

            # TODO: Add label with automatic placement

        # Label the axes
        ax.set_xlabel(r'$\rm \lambda/\AA$')
        ax.set_ylabel(r'$\rm T_{\lambda}$')

<<<<<<< HEAD

<< << << < HEAD
    def plot_transmission_curves(self, show=False):
        """ Create a filter transmission curve plot """
== == == =
    def plot_transmission_curves(self, show=True):
=======
    def plot_transmission_curves(self, show=False):
>>>>>>> 893d9dc3
        """
        Create a filter transmission curve plot

        Parameters
        ----------
        show : bool
            Are we showing the output?

        Returns
        -------
        fig obj (matplotlib.Figure)
            The matplotlib figure object containing the plot.
        ax obj (matplotlib.axis)
            The matplotlib axis object containg the plot.
        """
>>>>>> > filters_refactor

        # Set up figure
        fig = plt.figure(figsize=(5., 3.5))
        left = 0.1
        height = 0.8
        bottom = 0.15
        width = 0.85

        # Add an axis to hold plot
        ax = fig.add_axes((left, bottom, width, height))

        # Make plot
        self._transmission_curve_ax(ax, add_filter_label=True)

        # Are we showing?
        if show:
            plt.show()

        return fig, ax


class Filter:
    """
    A class holding a filter's transmission curve and wavelength array.

    A filter can either be retrieved from the SVO database
    (http://svo2.cab.inta-csic.es/svo/theory/fps3/), made from specific top hat
    filter properties or made from a generic filter transmission curve and
    wavelength array.

    Also contains methods for calculating basic filter properties taken
    from (page 42 (5.1)):
        http://stsdas.stsci.edu/stsci_python_epydoc/SynphotManual.pdf

    Attributes
    ----------
    filter_code : string
        The full name defining this Filter.
    observatory : string
        The name of the observatory
    instrument : string
        The name of the instrument.
    filter_ : string
        The name of the filter.
    filter_type : string
        A string describing the filter type: "SVO", "TopHat", or "Generic".
    lam_min : float
        If a top hat filter: The minimum wavelength where transmission is
        nonzero.
    lam_max : float
        If a top hat filter: The maximum wavelength where transmission is
        nonzero.
    lam_eff : float
        If a top hat filter: The effective wavelength of the filter curve.
    lam_fwhm : float
        If a top hat filter: The FWHM of the filter curve.
    svo_url : string
        If an SVO filter: the url from which the data was extracted.
    t : array-like (float)
        The transmission curve.
    lam : array-like (float)
        The wavelength array for which the transmission is defined.
    original_lam : array-like (float)
        The original wavelength extracted from SVO.
    original_t : array-like (float)
        The original transmission extracted from SVO.

    Methods
    -------
    pivwv:
        Calculate pivot wavelength
    """

    def __init__(self, filter_code, transmission=None, lam_min=None,
                 lam_max=None, lam_eff=None, lam_fwhm=None, new_lam=None):
        """
        Initialise a filter.

        Parameters
        ----------
        filter_code : string
            The full name defining this Filter.
        transmission : array-like (float)
            An array describing the filter's transmission curve. Only used for
            generic filters.
        lam_min : float
            If a top hat filter: The minimum wavelength where transmission is
            nonzero.
        lam_max : float
            If a top hat filter: The maximum wavelength where transmission is
            nonzero.
        lam_eff : float
            If a top hat filter: The effective wavelength of the filter curve.
        lam_fwhm : float
            If a top hat filter: The FWHM of the filter curve.
        new_lam : array-like (float)
            The wavelength array for which the transmission is defined.

        """

        # Metadata of this filter
        self.filter_code = filter_code
        self.observatory = None
        self.instrument = None
        self.filter_ = None
        self.filter_type = None


<< << << < HEAD
            # Get filter from SVO
            F = FilterFromSVO(f, new_lam=self.new_lam)

            # Store the filter
            self.filters[F.filter_code] = F
== == == =
        # Properties for a top hat filter
        self.lam_min = lam_min
        self.lam_max = lam_max
        self.lam_eff = lam_eff
        self.lam_fwhm = lam_fwhm

        # Properties for a filter from SVO
        self.svo_url = None

        # Define transmission curve and wavelength (if provided) of
        # this filter
        self.t = transmission
        self.lam = new_lam
        self.original_lam = new_lam
        self.original_t = transmission

        # Is this a generic filter? (Everything other the label is defined
        # above.)
        if transmission is not None and new_lam is not None:
            self.filter_type = "Generic"

        # Is this a top hat filter?
        elif ((lam_min is not None and lam_max is not None) or
              (lam_eff is not None and lam_fwhm is not None)):
            self._make_top_hat_filter()

        # Is this an SVO filter?
        elif "/" in filter_code and "." in filter_code:
            self._make_svo_filter()

        # Otherwise we haven't got a valid combination of inputs.
        else:
            raise exceptions.InconsistentArguments(
                "Invalid combination of filter inputs. \n For a generic "
                "filter provide a transimision and wavelength array. \nFor "
                "a filter from the SVO database provide a filter code of the "
                "form Observatory/Instrument.Filter that matches the database."
                " \nFor a top hat provide either a minimum and maximum "
                "wavelength or an effective wavelength and FWHM."
            )

        # Define the original wavelength and transmission for property
        # calculation later.
        if self.original_lam is None:
            self.original_lam = self.lam
            self.original_t = self.t

    def _make_top_hat_filter(self):
        """
        Make a top hat filter from the input.
        """
>>>>>>> filters_refactor

        # Define the type of this filter
        self.filter_type = "TopHat"

        # If filter has been defined with an effective wavelength and FWHM
        # calculate the minimum and maximum wavelength.
        if self.lam_eff is not None and self.lam_fwhm is not None:
            self.lam_min = self.lam_eff - self.lam_fwhm/2.
            self.lam_max = self.lam_eff + self.lam_fwhm/2.

        # Otherwise, use the explict min and max

        # Define this top hat filters wavelength array (+/- 1000 Angstrom)
        # if it hasn't been provided
        if self.lam is None:
            self.lam = np.arange(np.max([0, self.lam_min - 1000]),
                                 self.lam_max + 1000, 1)

        # Define the transmission curve (1 inside, 0 outside)
        self.t = np.zeros(len(self.lam))
        s = (self.lam > self.lam_min) & (self.lam <= self.lam_max)
        self.t[s] = 1.0

    def _make_svo_filter(self):
        """
        Retrieve a filter's data from the SVO database.

        Raises
        ------
        SVOFilterNotFound
            If a filter code cannot be matched to a database entry or a
            connection cannot be made to the database and error is thrown.
        """

        # Define the type of this filter
        self.filter_type = "SVO"

        # Get the information stored in the filter code
        self.observatory = self.filter_code.split('/')[0]
        self.instrument = self.filter_code.split('/')[1].split('.')[0]
        self.filter_ = self.filter_code.split('.')[-1]

        # Read directly from the SVO archive.
        self.svo_url = (f'http://svo2.cab.inta-csic.es/theory/'
                        f'fps/getdata.php?format=ascii&id={self.observatory}'
                        f'/{self.instrument}.{self.filter_}')
        with urllib.request.urlopen(self.svo_url) as f:
            df = np.loadtxt(f)

        # Throw an error if we didn't find the filter.
        if df.size == 0:
            raise exceptions.SVOFilterNotFound(
                "Filter (" + self.filter_code + ") not in the database. "
                "Double check the database: http://svo2.cab.inta-csic.es/"
                "svo/theory/fps3/. This could also mean you have no connection."
            )

        # Extract the wavelength and transmission given by SVO
        self.original_lam = df[:, 0]
        self.original_t = df[:, 1]

        # If a new wavelength grid is provided, interpolate
        # the transmission curve on to that grid
        if isinstance(self.lam, np.ndarray):
            self.t = self._iterpolate_wavelength()
        else:
            self.lam = self.original_lam
            self.t = self.original_t

    def _iterpolate_wavelength(self):
        """
        Interpolates a filter transmission curve onto the Filter's wavelength
        array.

        Returns
        -------
        array-like (float)
            Transmission curve interpolated onto the new wavelength array.
        """

        return np.interp(self.lam, self.original_lam, self.original_t,
                         left=0.0, right=0.0)

    def apply_filter(self, arr):
        """
        Apply this filter's transmission curve to an arbitrary dimensioned
        array returning the sum of the array convolved with the filter
        transmission curve along the wavelength axis.

        Parameters
        ----------
        arr :  array-like (float)
            The array to convolve with the filter's transmission curve. Can
            be any dimension but wavelength must be the final axis.

        Returns
        -------
        sum_in_band : array-like (float)
            The array (arr) convolved with the transmission curve and summed
            along the wavelength axis.

        Raises
        ------
        ValueError
            If the shape of the transmission and wavelength array differ the
            convolution cannot be done.
        """

        # Check dimensions are ok
        if self.lam.size != arr.shape[-1]:
            raise ValueError("Final dimension of array did not match "
                             "wavelength array size (arr.shape[-1]=%d, "
                             "transmission.size=%d)" % (arr.shape[-1],
                                                        self.lam.size))

        # Get the mask that removes wavelengths we don't currently care about
        in_band = self.t > 0

        # Multiply the IFU by the filter transmission curve
        arr_in_band = arr.compress(in_band, axis=-1) * self.t[in_band]

        # Sum over the final axis to "collect" transmission in this filer
        sum_in_band = np.sum(arr_in_band, axis=-1)

        return sum_in_band

    def pivwv(self):
        """
        Calculate the pivot wavelength.

        For an SVO filter this uses the wavelength and transmission from
        the database.

        Returns
        -------
        float
            Pivot wavelength.
        """

        return np.sqrt(np.trapz(self.original_lam * self.original_t,
                                x=self.original_lam) /
                       np.trapz(self.original_t / self.original_lam,
                                x=self.original_lam))

    def pivT(self):
        """
        Calculate the transmission at the pivot wavelength.

        For an SVO filter this uses the wavelength and transmission from
        the database.

        Returns
        -------
        float
            Transmission at pivot wavelength.
        """

        return np.interp(self.pivwv(), self.original_lam, self.original_t)

    def meanwv(self):
        """
        Calculate the mean wavelength.

        For an SVO filter this uses the wavelength and transmission from
        the database.

        Returns
        -------
        float
            Mean wavelength.        
        """

        return np.exp(np.trapz(np.log(self.original_lam) * self.original_t /
                               self.original_lam, x=self.original_lam) /
                      np.trapz(self.original_t / self.original_lam,
                               x=self.original_lam))

    def bandw(self):
        """
        Calculate the bandwidth.

        For an SVO filter this uses the wavelength and transmission from
        the database.

        Returns
        -------
        float
            The bandwidth.
        """

        # Calculate the left and right hand side.
        A = np.sqrt(np.trapz((np.log(self.original_lam /
                                     self.meanwv())**2) * self.original_t /
                             self.original_lam, x=self.original_lam))

        B = np.sqrt(np.trapz(self.original_t / self.original_lam,
                             x=self.original_lam))

        return self.meanwv() * (A / B)

    def fwhm(self):
        """
        Calculate the FWHM.

        For an SVO filter this uses the wavelength and transmission from
        the database.

        Returns
        -------
        float
            The FWHM of the filter.
        """

        return np.sqrt(8. * np.log(2)) * self.bandw()

    def Tpeak(self):
        """
        Calculate the peak transmission

        For an SVO filter this uses the transmission from the database.

        Returns
        -------
        float
            The peak transmission.
        """

        return np.max(self.original_t)

    def rectw(self):
        """
        Calculate the rectangular width.

        For an SVO filter this uses the wavelength and transmission from
        the database.

        Returns
        -------
        float
            The rectangular width.
        """

        return np.trapz(self.original_t, x=self.original_lam) / self.Tpeak()

    def max(self):
        """
        Calculate the longest wavelength where the transmission is still >0.01

        For an SVO filter this uses the wavelength and transmission from
        the database.

        Returns
        -------
        float
            The maximum wavelength at which transmission is nonzero.
        """

        return self.original_lam[self.original_t > 1E-2][-1]

    def min(self):
        """
        Calculate the shortest wavelength where the transmission is still >0.01

        For an SVO filter this uses the wavelength and transmission from
        the database.

        Returns
        -------
        float
            The minimum wavelength at which transmission is nonzero.
        """

        return self.original_lam[self.original_t > 1E-2][0]

    def mnmx(self):
        """
        Calculate the minimum and maximum wavelengths.

        For an SVO filter this uses the wavelength and transmission from
        the database.

        Returns
        -------
        float
            The minimum wavelength.
        float
            The maximum wavelength.
        """

        return (self.original_lam.min(), self.original_lam.max())<|MERGE_RESOLUTION|>--- conflicted
+++ resolved
@@ -362,16 +362,7 @@
         ax.set_xlabel(r'$\rm \lambda/\AA$')
         ax.set_ylabel(r'$\rm T_{\lambda}$')
 
-<<<<<<< HEAD
-
-<< << << < HEAD
     def plot_transmission_curves(self, show=False):
-        """ Create a filter transmission curve plot """
-== == == =
-    def plot_transmission_curves(self, show=True):
-=======
-    def plot_transmission_curves(self, show=False):
->>>>>>> 893d9dc3
         """
         Create a filter transmission curve plot
 
@@ -387,7 +378,6 @@
         ax obj (matplotlib.axis)
             The matplotlib axis object containg the plot.
         """
->>>>>> > filters_refactor
 
         # Set up figure
         fig = plt.figure(figsize=(5., 3.5))
@@ -495,14 +485,6 @@
         self.filter_ = None
         self.filter_type = None
 
-
-<< << << < HEAD
-            # Get filter from SVO
-            F = FilterFromSVO(f, new_lam=self.new_lam)
-
-            # Store the filter
-            self.filters[F.filter_code] = F
-== == == =
         # Properties for a top hat filter
         self.lam_min = lam_min
         self.lam_max = lam_max
@@ -554,7 +536,6 @@
         """
         Make a top hat filter from the input.
         """
->>>>>>> filters_refactor
 
         # Define the type of this filter
         self.filter_type = "TopHat"
