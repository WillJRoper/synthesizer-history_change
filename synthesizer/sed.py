import numpy as np

from scipy.stats import linregress
from scipy import integrate

import unyt
from unyt import c, h, nJy, erg, s, Hz, pc, angstrom, eV,  unyt_array

from .units import Quantity
from .igm import Inoue14
from . import exceptions


class Sed:

    """
    A class representing a spectral energy distribution (SED).

    Attributes
    ----------
    lam : ndarray
        the wavelength grid in Angstroms
    nu : ndarray
        frequency in Hz
    lnu: ndarray
        the spectral luminosity density


    Methods
    -------
    return_beta:
        Calculate beta using two wavelength points
    return_beta_spec:
        Calculate beta using linear regression to the spectra over a
        wavelength range
    """

    lam = Quantity()
    nu = Quantity()
    lnu = Quantity()
    fnu = Quantity()

    def __init__(self, lam, lnu=None, description=False):
        """ Initialise an empty spectral energy distribution object """

        self.description = description

        self.lam = lam  # \AA

        if lnu is None:
            self.lnu = np.zeros(self.lam.shape)  # luminosity ers/s/Hz
        else:
            self.lnu = lnu

        self.nu = (c/(self.lam)).to('Hz').value  # Hz

        self.lamz = None
        self.nuz = None
        self.fnu = None
        self.broadband_luminosities = None
        self.broadband_fluxes = None

    def __add__(self, second_sed):

        if not np.array_equal(self._lam, second_sed._lam):

            exceptions.InconsistentAddition(
                'Wavelength grids must be identical')

        else:

            if self._lnu.ndim != second_sed._lnu.ndim:

                exceptions.InconsistentAddition(
                    'SEDs must have same dimensions')

            elif self._lnu.ndim == 1:

                # if single Seds simply add together and return.
                return Sed(self._lam, lnu=self._lnu + second_sed._lnu)

            elif self._lnu.ndim == 2:

                # if array of Seds concatenate them. This is only relevant for particles.
                return Sed(self._lam, np.concatenate((self._lnu, second_sed._lnu)))

            else:

                exceptions.InconsistentAddition(
                    'Sed.lnu must have ndim 1 or 2')

    def __str__(self):
        """
        Overloads the __str__ operator. A summary can be achieved by
        print(sed) where sed is an instance of sed.
        """

        # Set up string for printing
        pstr = ""

        # Add the content of the summary to the string to be printed
        pstr += "-"*10 + "\n"
        pstr += "SUMMARY OF SED \n"
        pstr += f"Number of wavelength points: {len(self._lam)} \n"
        # pstr += f"Bolometric luminosity: {self.get_bolometric_luminosity()}"
        pstr += "-"*10

        return pstr

    @ property
    def _spec_dims(self):
        return np.ndim(self.lnu)

    def return_beta(self, wv=[1500., 2500.]):
        """ Return the UV continuum slope (\beta) based on measurements
            at two wavelength. """

        if self._spec_dims == 2:
            f0 = np.array(
                [np.interp(wv[0], self.lam, _lnu) for _lnu in self.lnu]
            )
            f1 = np.array(
                [np.interp(wv[1], self.lam, _lnu) for _lnu in self.lnu]
            )

        else:
            f0 = np.interp(wv[0], self._lam, self._lnu)
            f1 = np.interp(wv[1], self._lam, self._lnu)

        return np.log10(f0/f1)/np.log10(wv[0]/wv[1])-2.0

    def return_beta_spec(self, wv=[1250.0, 3000.0]):
        """
        Return the UV continuum slope (\beta) based on linear
        regression to the spectra over a wavelength range.
        """

        s = (self.lam > wv[0]) & (self.lam < wv[1])

        if self._spec_dims == 2:
            slope = np.array([linregress(np.log10(self.lam[s]),
                                         np.log10(_lnu[..., s]))[0]
                              for _lnu in self.lnu])
        else:
            dummy = linregress(np.log10(self.lam[s]),
                               np.log10(self.lnu[..., s]))
            slope = dummy[0]

        return slope - 2.0

    def get_balmer_break(self):
        """ Return the Balmer break strength """

        T = (self.lam > 3400) & (self.lam < 3600)
        T = T.astype(float)
        b = integrate.trapezoid(
            self.lnu * T/self.nu, self.nu) /\
            integrate.trapezoid(T/self.nu, self.nu)  # numerator

        T = (self.lam > 4150) & (self.lam < 4250)
        T = T.astype(float)
        r = integrate.trapezoid(
            self.lnu * T/self.nu, self.nu) /\
            integrate.trapezoid(T/self.nu, self.nu)  # numerator

        return np.log10(r/b)

        """ measure the balmer break strength """

    def get_broadband_luminosities(self, fc):  # broad band flux/nJy
        """
        Calculate broadband luminosities using a FilterCollection object

        arguments
        fc: a FilterCollection object
        """

        self.broadband_luminosities = {}

        for _filter in fc:

            # Calculate broadband fluxes by multiplying the observed spectra
            # by the filter transmission curve and dividing by the
            # normalisation.
            int_num = integrate.trapezoid(self._lnu * _filter.t / self.nu,
                                          self.nu)
            int_den = integrate.trapezoid(_filter.t / self.nu, self.nu)

            self.broadband_luminosities[_filter.filter_code] = (
                int_num / int_den) * erg / s / Hz

        return self.broadband_luminosities

    def get_fnu0(self):
        """
        Calculate a dummy observed frame spectral energy distribution.
        Useful when you want rest-frame quantities.
        """

<<<<<<< HEAD
        self.lamz = self._lam
        self.fnu = self._lnu

        self.nuz = c.value/self.lamz
=======
        # TODO: should these be _lnu and _lam?
        self.lamz = self.lam
        self.fnu = self.lnu
>>>>>>> 1a67ab3e

        self.nuz = c.value/self.lamz

    def get_fnu(self, cosmo, z, igm=None):
        """
        Calculate the observed frame spectral energy distribution in nJy

        """

        # Define default igm if none has been given
        if igm is None:
            igm = Inoue14()

        self.lamz = self._lam * (1. + z)  # observed frame wavelength
        luminosity_distance = cosmo.luminosity_distance(
            z).to('cm').value  # the luminosity distance in cm

        self.nuz = c.value/self.lamz

        self.fnu = self._lnu * (1.+z) / (4 * np.pi * luminosity_distance**2)

        self._fnu *= 1E23  # convert to Jy
        self._fnu *= 1E9  # convert to nJy

        if igm:
            self._fnu *= igm.T(z, self.lamz)

    def get_broadband_fluxes(self, fc):  # broad band flux/nJy
        """
        Calculate broadband luminosities using a FilterCollection object

        arguments
        fc: a FilterCollection object
        """

        if (self.lamz is None) | (self.fnu is None):
            return ValueError(('Fluxes not calculated, run `get_fnu` or '
                               '`get_fnu0` for observer frame or rest-frame '
                               'fluxes, respectively'))

        self.broadband_fluxes = {}

        # loop over filters in filter collection
        for f in fc:

            # Check whether the filter transmission curve wavelength grid
            # and the spectral grid are the same array

            if not np.array_equal(f.lam, self.lamz):
                print(('WARNING: filter wavelength grid is not '
                       'the same as the SED wavelength grid.'))

            # Calculate broadband fluxes by multiplying the observed spetra by
            # the filter transmission curve and dividing by the normalisation

            # NOTE: All of these versions seem to work. I suspect the first one
            # won't work for different wavelength grids.

            # int_num = integrate.trapezoid(self.fnu * fc.filter[f].t)
            # int_den = integrate.trapezoid(fc.filter[f].t)

            int_num = integrate.trapezoid(self._fnu * f.t/self.nuz,
                                          self.nuz)
            int_den = integrate.trapezoid(f.t/self.nuz, self.nuz)

            # int_num = integrate.simpson(self.fnu * fc.filter[f].t/self.nu,
            #                             self.nu)
            # int_den = integrate.simpson(fc.filter[f].t/self.nu, self.nu)

            self.broadband_fluxes[f.filter_code] = int_num / int_den * nJy

        return self.broadband_fluxes

    def colour(self, f1, f2, verbose=False):
        """
        Calculate broadband colours using the broad_band fluxes
        """

        if not bool(self.broadband_fluxes):
            raise ValueError(('Broadband fluxes not yet calculated, '
                              'run `get_broadband_fluxes` with a '
                              'FilterCollection'))

        return 2.5*np.log10(self.broadband_fluxes[f2] /
                            self.broadband_fluxes[f1])

    # def return_log10Q(self):
    #     """
    #     measure the ionising photon luminosity
    #     :return:
    #     """
    #
    #     llam = self.lnu * c.value / (self.lam**2*1E-10)  # erg s^-1 \AA^-1
    #     # s^-1 \AA^-1
    #     nlam = (llam*self.lam*1E-10) / (h.to('erg/Hz').value * c.value)
    #     s = ((self.lam >= 0) & (self.lam < 912)).nonzero()[0]
    #     Q = simps(nlam[s], self.lam[s])
    #
    #     return np.log10(Q)


def convert_flam_to_fnu(lam, flam):
    """ convert f_lam to f_nu

    arguments:
    lam -- wavelength / \\AA
    flam -- spectral luminosity density/erg/s/\\AA
    """

    lam_m = lam * 1E-10

    return flam * lam/(c.value/lam_m)


def convert_fnu_to_flam(lam, fnu):
    """ convert f_nu to f_lam

    arguments:
    lam -- wavelength/\\AA
    flam -- spectral luminosity density/erg/s/\\AA
    """

    lam_m = lam * 1E-10

    return fnu * (c.value/lam_m)/lam


# def calculate_Q_deprecated(lam, lnu):
#     """ calculate the ionising photon luminosity
#
#     arguments:
#     lam -- wavelength / \\AA
#     lnu -- spectral luminosity density/erg/s/Hz
#     """
#
#     # --- check lam is increasing and if not reverse
#     if lam[1] < lam[0]:
#         lam = lam[::-1]
#
#     lam_m = lam * 1E-10  # m
#     lnu *= 1E-7  # convert to W s^-1 Hz^-1
#     llam = lnu * c.value / (lam * lam_m)  # convert to l_lam (W s^-1 \AA^-1)
#     nlam = (llam * lam_m) / (h.value * c.value)  # s^-1 \AA^-1
#
#     def f(l): return np.interp(l, lam, nlam)
#     Q = integrate.quad(f, 0, 912.0)[0]
#
#     return Q


def calculate_Q(lam, lnu, ionisation_energy=13.6 * eV, limit=100):
    """
    An improved function to calculate the ionising production rate.

    Parameters
    ----------
    lam : float array
        wavelength grid
    lnu: float array
        luminosity grid (erg/s/Hz)
    ionisation_energy: unyt_array
        ionisation energy

    Returns
    ----------
    float
        ionising photon luminosity (s^-1)

    """

    if not isinstance(lam, unyt_array):
        lam = lam * angstrom

    if not isinstance(lnu, unyt_array):
        lnu = lnu * erg/s/Hz

    # convert lnu to llam
    llam = lnu * c / lam**2

    # convert llam to lum [THIS SEEMS REDUNDANT]
    lum = llam * lam

    # caculate ionisation wavelength
    ionisation_wavelength = h * c / ionisation_energy

    x = lam.to('Angstrom').value
    y = lum.to('erg/s').value / (h.to('erg/Hz').value*c.to('Angstrom/s').value)

    def f(x_): return np.interp(x_, x, y)

    return integrate.quad(f, 0, ionisation_wavelength.to('Angstrom').value, limit=limit)[0]


def rebin(l, f, n):  # rebin SED [currently destroys original]

    n_len = int(np.floor(len(l)/n))
    _l = l[:n_len*n]
    _f = f[:n_len*n]
    nl = np.mean(_l.reshape(n_len, n), axis=1)
    nf = np.sum(_f.reshape(n_len, n), axis=1)/n

    return nl, nf


def fnu_to_m(fnu):
    """ Convert fnu to AB magnitude. If unyt quantity convert
        to nJy else assume it's in nJy """

    if type(fnu) == unyt.array.unyt_quantity:
        fnu_ = fnu.to('nJy').value
    else:
        fnu_ = fnu

    return -2.5*np.log10(fnu_/1E9) + 8.9  # -- assumes flux in nJy


def m_to_fnu(m):
    """ Convert AB magnitude to fnu """

    return 1E9 * 10**(-0.4*(m - 8.9)) * nJy  # -- flux returned nJy


class constants:
    tenpc = 10*pc  # ten parsecs
    # the surface area (in cm) at 10 pc. I HATE the magnitude system
    geo = 4*np.pi*(tenpc.to('cm').value)**2


def M_to_Lnu(M):
    """ Convert absolute magnitude (M) to L_nu """
    return 10**(-0.4*(M+48.6)) * constants.geo * erg/s/Hz


def Lnu_to_M(Lnu_):
    """ Convert L_nu to absolute magnitude (M). If no unit
        provided assumes erg/s/Hz. """
    if type(Lnu_) == unyt.array.unyt_quantity:
        Lnu = Lnu_.to('erg/s/Hz').value
    else:
        Lnu = Lnu_

    return -2.5*np.log10(Lnu/constants.geo)-48.6<|MERGE_RESOLUTION|>--- conflicted
+++ resolved
@@ -197,16 +197,10 @@
         Useful when you want rest-frame quantities.
         """
 
-<<<<<<< HEAD
         self.lamz = self._lam
         self.fnu = self._lnu
 
         self.nuz = c.value/self.lamz
-=======
-        # TODO: should these be _lnu and _lam?
-        self.lamz = self.lam
-        self.fnu = self.lnu
->>>>>>> 1a67ab3e
 
         self.nuz = c.value/self.lamz
 
