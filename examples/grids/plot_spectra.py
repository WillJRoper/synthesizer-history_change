# import sys
# import os
import numpy as np
import matplotlib as mpl
import matplotlib.pyplot as plt
import matplotlib.cm as cm
import cmasher as cmr

from synthesizer.grid import Grid
# sys.path.insert(0, os.path.abspath(
#     os.path.join(os.path.dirname(__file__), '..')))


<<<<<<< HEAD
def plot_spectra(grid, log10Z=-2.0, log10age=6.0, spec_names=None):
    """
    Plots spectra at the closest grid point to a choice of metallicity and log10age.
    """

    iZ, log10Z = grid.get_nearest_log10Z(log10Z)
    print(f'closest metallicity: {log10Z:.2f}')
    ia, log10age = grid.get_nearest_log10age(log10age)
    print(f'closest age: {log10age:.2f}')

    if not spec_names:
        spec_names = grid.spec_names

    fig = plt.figure(figsize=(3.5, 5.))

    left = 0.15
    height = 0.8
    bottom = 0.1
    width = 0.8

    ax = fig.add_axes((left, bottom, width, height))

    for spec_name in spec_names:
        Lnu = grid.spectra[spec_name][ia, iZ, :]
        ax.plot(np.log10(grid.lam), np.log10(Lnu),
                lw=1, alpha=0.8, label=spec_name)

    ax.set_xlim([2., 4.])
    ax.set_ylim([18., 23])
    ax.legend(fontsize=8, labelspacing=0.0)
    ax.set_xlabel(r'$\rm log_{10}(\lambda/\AA)$')
    ax.set_ylabel(
        r'$\rm log_{10}(L_{\nu}/erg\ s^{-1}\ Hz^{-1} M_{\odot}^{-1})$')

    return fig, ax


if __name__ == '__main__':

    # -------------------------------------------------
    # --- define choise of SPS model and initial mass function (IMF)

    log10Z = -2.  # log10(metallicity)
    log10age = 6.0  # log10(age/yr)

    # define and initialise grid
    grid_dir = '../../tests/test_grid'
    grid_name = 'test_grid'
=======
if __name__ == '__main__':

    grid_dir = '../../tests/test_grid'
    grid_name = 'test_grid'

    # initialise grid
>>>>>>> 5d407256
    grid = Grid(grid_name, grid_dir=grid_dir)

    # choose age and metallicity
    log10age = 6.0  # log10(age/yr)
    Z = 0.01  # metallicity

    # get the grid point for this log10age and metallicity
    grid_point = grid.get_grid_point((log10age, Z))

    # loop over available spectra and plot
    for spec_name in grid.spec_names:
        # get Sed object
        sed = grid.get_sed(grid_point, spec_name=spec_name)
        print(sed)
        plt.plot(np.log10(sed.lam), np.log10(sed.lnu), lw=1, alpha=0.8, label=spec_name)

    plt.xlim([2., 4.])
    plt.ylim([18., 23])
    plt.legend(fontsize=8, labelspacing=0.0)
    plt.xlabel(r'$\rm log_{10}(\lambda/\AA)$')
    plt.ylabel(r'$\rm log_{10}(L_{\nu}/erg\ s^{-1}\ Hz^{-1} M_{\odot}^{-1})$')
    plt.show()<|MERGE_RESOLUTION|>--- conflicted
+++ resolved
@@ -1,5 +1,3 @@
-# import sys
-# import os
 import numpy as np
 import matplotlib as mpl
 import matplotlib.pyplot as plt
@@ -7,67 +5,13 @@
 import cmasher as cmr
 
 from synthesizer.grid import Grid
-# sys.path.insert(0, os.path.abspath(
-#     os.path.join(os.path.dirname(__file__), '..')))
-
-
-<<<<<<< HEAD
-def plot_spectra(grid, log10Z=-2.0, log10age=6.0, spec_names=None):
-    """
-    Plots spectra at the closest grid point to a choice of metallicity and log10age.
-    """
-
-    iZ, log10Z = grid.get_nearest_log10Z(log10Z)
-    print(f'closest metallicity: {log10Z:.2f}')
-    ia, log10age = grid.get_nearest_log10age(log10age)
-    print(f'closest age: {log10age:.2f}')
-
-    if not spec_names:
-        spec_names = grid.spec_names
-
-    fig = plt.figure(figsize=(3.5, 5.))
-
-    left = 0.15
-    height = 0.8
-    bottom = 0.1
-    width = 0.8
-
-    ax = fig.add_axes((left, bottom, width, height))
-
-    for spec_name in spec_names:
-        Lnu = grid.spectra[spec_name][ia, iZ, :]
-        ax.plot(np.log10(grid.lam), np.log10(Lnu),
-                lw=1, alpha=0.8, label=spec_name)
-
-    ax.set_xlim([2., 4.])
-    ax.set_ylim([18., 23])
-    ax.legend(fontsize=8, labelspacing=0.0)
-    ax.set_xlabel(r'$\rm log_{10}(\lambda/\AA)$')
-    ax.set_ylabel(
-        r'$\rm log_{10}(L_{\nu}/erg\ s^{-1}\ Hz^{-1} M_{\odot}^{-1})$')
-
-    return fig, ax
 
 
 if __name__ == '__main__':
 
-    # -------------------------------------------------
-    # --- define choise of SPS model and initial mass function (IMF)
-
-    log10Z = -2.  # log10(metallicity)
-    log10age = 6.0  # log10(age/yr)
-
     # define and initialise grid
     grid_dir = '../../tests/test_grid'
     grid_name = 'test_grid'
-=======
-if __name__ == '__main__':
-
-    grid_dir = '../../tests/test_grid'
-    grid_name = 'test_grid'
-
-    # initialise grid
->>>>>>> 5d407256
     grid = Grid(grid_name, grid_dir=grid_dir)
 
     # choose age and metallicity
