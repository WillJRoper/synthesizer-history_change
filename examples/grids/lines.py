<<<<<<< HEAD
import os
from synthesizer.grid import Grid
=======
"""
This example demonstrates how to:
- get a list of lines associated with a grid
- initialise a grid object with lines
- get line quantities for a single grid point
- ad hoc load an additional line
"""
>>>>>>> f633482b

from synthesizer.grid import Grid, get_available_lines

if __name__ == '__main__':

    # Get the location of this script, __file__ is the absolute path of this
    # script, however we just want to directory
    script_path = os.path.abspath(os.path.dirname(__file__))

    # Define the grid
    grid_name = "test_grid"
    grid_dir = script_path + "/../../tests/test_grid/"

    # get list of available lines for the grid
    lines = get_available_lines(grid_name, grid_dir=grid_dir)

    # print this list of lines
    for line in lines:
        print(line)

<<<<<<< HEAD
    # read in just some specific lines (excluding spectra)
    grid = Grid(grid_name, grid_dir=grid_dir,
                read_spectra=False, read_lines=lines)
=======
    # read in just some specific lines (excluding spectra), note any line inside the nested brackets is interpreted as a doublet
    lines = ['H 1 4862.69A', 'O 3 4960.29A', 'O 3 5008.24A', ['O 3 4960.29A', 'O 3 5008.24A']]
    grid = Grid(grid_name, grid_dir=grid_dir, read_spectra=False, read_lines=lines)
>>>>>>> f633482b

    # alternatively we could read in all lines by simply setting read_lines to be True
    # grid = Grid(grid_name, grid_dir=grid_dir, read_spectra = False, read_lines = True)

    # we can also calculate luminosities and equivalent widths for a single line ...
    # 5,6 denote ia, iZ the age and metallicity grid point
    line = grid.get_line_info('H 1 4862.69A', 5, 6)
    print(line)

    # or a combination combination of lines, e.g. a doublet
    line = grid.get_line_info(['H 1 4862.69A', 'O 3 4960.29A', 'O 3 5008.24A'], 5, 6)
    print(line)

    # we can grab a different line that wasn't previously read in single line
    line = grid.fetch_line('Si 2 1533.43A')
    print(line)

    # by default this saves it to the grid object, however we can
    # also just load it on the fly
    line = grid.fetch_line('Si 2 1533.43A', save=False)
    print(line)<|MERGE_RESOLUTION|>--- conflicted
+++ resolved
@@ -1,7 +1,3 @@
-<<<<<<< HEAD
-import os
-from synthesizer.grid import Grid
-=======
 """
 This example demonstrates how to:
 - get a list of lines associated with a grid
@@ -9,19 +5,15 @@
 - get line quantities for a single grid point
 - ad hoc load an additional line
 """
->>>>>>> f633482b
 
 from synthesizer.grid import Grid, get_available_lines
 
+
 if __name__ == '__main__':
 
-    # Get the location of this script, __file__ is the absolute path of this
-    # script, however we just want to directory
-    script_path = os.path.abspath(os.path.dirname(__file__))
-
-    # Define the grid
-    grid_name = "test_grid"
-    grid_dir = script_path + "/../../tests/test_grid/"
+    # define and initialise grid
+    grid_dir = '../../tests/test_grid'
+    grid_name = 'test_grid'
 
     # get list of available lines for the grid
     lines = get_available_lines(grid_name, grid_dir=grid_dir)
@@ -30,15 +22,9 @@
     for line in lines:
         print(line)
 
-<<<<<<< HEAD
-    # read in just some specific lines (excluding spectra)
-    grid = Grid(grid_name, grid_dir=grid_dir,
-                read_spectra=False, read_lines=lines)
-=======
     # read in just some specific lines (excluding spectra), note any line inside the nested brackets is interpreted as a doublet
     lines = ['H 1 4862.69A', 'O 3 4960.29A', 'O 3 5008.24A', ['O 3 4960.29A', 'O 3 5008.24A']]
     grid = Grid(grid_name, grid_dir=grid_dir, read_spectra=False, read_lines=lines)
->>>>>>> f633482b
 
     # alternatively we could read in all lines by simply setting read_lines to be True
     # grid = Grid(grid_name, grid_dir=grid_dir, read_spectra = False, read_lines = True)
