<<<<<<< HEAD
import os
=======
"""
Example for generating the *observed* spectrum for a parametric galaxy including
photometry. This example will:
- build a parametric galaxy (see make_sfzh and make_sed)
- calculate spectral luminosity density (see make_sed)
- calculate observed frame spectra (requires comsology and redshift)
- calculate observed frame fluxes
"""

>>>>>>> b3eb16d9
import numpy as np
import matplotlib.pyplot as plt

from synthesizer.filters import FilterCollection
from synthesizer.grid import Grid
from synthesizer.parametric.sfzh import SFH, ZH, generate_sfzh
from synthesizer.galaxy.parametric import ParametricGalaxy as Galaxy
from synthesizer.plt import single, single_histxy, mlabel
from unyt import yr, Myr
from synthesizer.igm import Madau96, Inoue14
from astropy.cosmology import Planck18 as cosmo


if __name__ == '__main__':

    # Get the location of this script, __file__ is the absolute path of this
    # script, however we just want to directory
    script_path = os.path.abspath(os.path.dirname(__file__))

    # Define the grid
    grid_name = "test_grid"
    grid_dir = script_path + "/../../tests/test_grid/"
    grid = Grid(grid_name, grid_dir=grid_dir)

    # define the parameters of the star formation and metal enrichment histories
    sfh_p = {'duration': 10 * Myr}
    Z_p = {'log10Z': -2.0}  # can also use linear metallicity e.g. {'Z': 0.01}
    stellar_mass = 1E8

    # define the functional form of the star formation and metal enrichment histories
    sfh = SFH.Constant(sfh_p)  # constant star formation
    Zh = ZH.deltaConstant(Z_p)  # constant metallicity

<<<<<<< HEAD
    # --- get the 2D star formation and metal enrichment history for the given SPS grid. This is (age, Z).
    sfzh = generate_sfzh(grid.log10ages, grid.metallicities,
                         sfh, Zh, stellar_mass=stellar_mass)
=======
    # get the 2D star formation and metal enrichment history for the given SPS grid. This is (age, Z).
    sfzh = generate_sfzh(grid.log10ages, grid.metallicities, sfh, Zh, stellar_mass=stellar_mass)
>>>>>>> b3eb16d9

    # create a galaxy object
    galaxy = Galaxy(sfzh)

    # generate spectra using pacman model (complex)
    sed = galaxy.get_pacman_spectra(grid, fesc=0.5, fesc_LyA=0.5, tauV=0.1)

    # now calculate the observed frame spectra

    z = 10.  # redshift
    sed.get_fnu(cosmo, z, igm=Madau96())  # generate observed frame spectra

    # define filters
    filter_codes = [f'JWST/NIRCam.{f}' for f in ['F090W', 'F115W', 'F150W',
                                                 'F200W', 'F277W', 'F356W', 'F444W']]  # define a list of filter codes
    filter_codes += [f'JWST/MIRI.{f}' for f in ['F770W']]
    fc = FilterCollection(filter_codes, new_lam=sed.lamz)

    # measure broadband fluxes
    fluxes = sed.get_broadband_fluxes(fc)

    # print broadband fluxes
    for filter, flux in fluxes.items():
        print(f'{filter}: {flux:.2f}')

    # make plot of observed including broadband fluxes (if filter collection object given)
    galaxy.plot_observed_spectra(cosmo, z, fc=fc, spectra_to_plot=['total'])<|MERGE_RESOLUTION|>--- conflicted
+++ resolved
@@ -1,6 +1,3 @@
-<<<<<<< HEAD
-import os
-=======
 """
 Example for generating the *observed* spectrum for a parametric galaxy including
 photometry. This example will:
@@ -9,8 +6,7 @@
 - calculate observed frame spectra (requires comsology and redshift)
 - calculate observed frame fluxes
 """
-
->>>>>>> b3eb16d9
+import os
 import numpy as np
 import matplotlib.pyplot as plt
 
@@ -40,18 +36,15 @@
     Z_p = {'log10Z': -2.0}  # can also use linear metallicity e.g. {'Z': 0.01}
     stellar_mass = 1E8
 
-    # define the functional form of the star formation and metal enrichment histories
+    # Define the functional form of the star formation and metal enrichment
+    # histories
     sfh = SFH.Constant(sfh_p)  # constant star formation
     Zh = ZH.deltaConstant(Z_p)  # constant metallicity
 
-<<<<<<< HEAD
-    # --- get the 2D star formation and metal enrichment history for the given SPS grid. This is (age, Z).
+    # Get the 2D star formation and metal enrichment history for the given SPS
+    # grid. This is (age, Z).
     sfzh = generate_sfzh(grid.log10ages, grid.metallicities,
                          sfh, Zh, stellar_mass=stellar_mass)
-=======
-    # get the 2D star formation and metal enrichment history for the given SPS grid. This is (age, Z).
-    sfzh = generate_sfzh(grid.log10ages, grid.metallicities, sfh, Zh, stellar_mass=stellar_mass)
->>>>>>> b3eb16d9
 
     # create a galaxy object
     galaxy = Galaxy(sfzh)
@@ -64,9 +57,10 @@
     z = 10.  # redshift
     sed.get_fnu(cosmo, z, igm=Madau96())  # generate observed frame spectra
 
-    # define filters
-    filter_codes = [f'JWST/NIRCam.{f}' for f in ['F090W', 'F115W', 'F150W',
-                                                 'F200W', 'F277W', 'F356W', 'F444W']]  # define a list of filter codes
+    # Define filter_codes and their filters
+    filter_codes = [f'JWST/NIRCam.{f}'
+                    for f in ['F090W', 'F115W', 'F150W', 'F200W', 'F277W',
+                              'F356W', 'F444W']]
     filter_codes += [f'JWST/MIRI.{f}' for f in ['F770W']]
     fc = FilterCollection(filter_codes, new_lam=sed.lamz)
 
@@ -77,5 +71,6 @@
     for filter, flux in fluxes.items():
         print(f'{filter}: {flux:.2f}')
 
-    # make plot of observed including broadband fluxes (if filter collection object given)
+    # make plot of observed including broadband fluxes (if filter collection
+    # object given)
     galaxy.plot_observed_spectra(cosmo, z, fc=fc, spectra_to_plot=['total'])